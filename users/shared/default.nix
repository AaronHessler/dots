{ pkgs, stateVersion, inputs, user, terminaltexteffects, config, system, ... }:
let
	hypr-conf = import ./hypr/hyprland.nix;
	dots = "/home/aaron/dots";
    spicePkgs = inputs.spicetify-nix.legacyPackages.${pkgs.system};
in
{ 

    imports = [
        ./mango.nix
    ];

	xdg.enable = true;
	xdg.portal = { # For things like OBS
		enable = true;
		config = {
			hyprland.default = ["hyprland"];
		};
		extraPortals = [
            pkgs.xdg-desktop-portal-hyprland
        ];
	};

	home.file.".config/hypr/xdph.config".source = ./hypr/xdph.conf;

	home.packages = with pkgs; [
		terminaltexteffects.packages.${system}.default
		fastfetch

        helvum
        easyeffects

		acpi

        # Hyprland
		hyprland
		hyprcursor # Check if actually neded + look where it needs to go (scope)!

		# GNOME App Suite
		eog # Image Viewer (Gnome)
		nautilus # Files (Gnome)
		sushi # File previewer for nautilus
        #gnome-builder # IDE
		papers # Document Viewer
		gnome-usage
		apostrophe
        decibels
        amberol

        gsettings-desktop-schemas

		font-manager

        # Academic
        typst
        tinymist

		# Web
		firefox
		inputs.zen-browser.packages."${system}".default

        # Academic
        typst
        tinymist

		# CLI Tools
		yazi
		git # Move
		yt-dlp
		tree
		openssl

        # Screenshots
		slurp
		grim
		wl-clipboard

		# Color Picker
		hyprpicker

		# Emoji Picker
		emote

		# Media Control
		playerctl
		pamixer
		swayosd

		# Neovim
        neovim
		typescript-language-server
		typescript
		nixd
		lua-language-server
        vscode-langservers-extracted
        gnumake
        sqls
        yaml-language-server
        pkgs.pyright
        xxd

        ripgrep # telescope

        nodePackages.prettier

        # Trying this
        nss

	];

    programs.tmux = {
        enable = true;
        extraConfig = ''
            set -g base-index 1

            unbind C-b        
            set -g prefix C-a 
            bind C-a send-prefix 

            set -g status-bg black
            set -g status-fg white

            bind h select-pane -L
            bind j select-pane -D
            bind k select-pane -U
            bind l select-pane -R

            bind s switch-client -T split

            bind -T split h split-window -h -b   # vertical split, pane on the left (back)
            bind -T split j split-window -v -b   # horizontal split, pane below (back)
            bind -T split k split-window -v       # horizontal split, pane above (front)
            bind -T split l split-window -h       # vertical split, pane right (front)

            set -s escape-time 1000
        ''; 
        plugins = [
        ];
    };

    programs.spicetify.enable = false;
    programs.spicetify.enabledExtensions = with spicePkgs.extensions; [
        beautifulLyrics
        hidePodcasts
        shuffle
    ];

	dconf.enable = true;

	programs.kitty = {
		enable = true;
        settings = {
            cursor_trail = 1;
        };
		#font.name = "JetBrainsMono";
	};

	programs.zoxide = {
		enable = true;
		enableNushellIntegration = true;
	};

	programs.nushell = {
		enable = true;
		shellAliases = {
			nixup = "nh os switch";
			homeup = "nh home switch";
			hy = "Hyprland";
			nv = "nvim";
			cd = "z"; # Replace cd with zoxide
			bye = "shutdown now";
			cya = "systemctl hibernate";
			neofetch = "fastfetch";

			hello = "print \"Hello, Universe!\"";

<<<<<<< HEAD
=======
            pull = "git pull";
            push = "git push";
            commit = "git commit";
            status = "git status";
            checkout = "git checkout";

>>>>>>> 39ddd100
			download = "yt-dlp";
			battery = "acpi -i";
			charge = "acpi -i";

            #greet = ''
            #	echo "\n"
                #	figlet 'Welcome back ${user}' -f cybersmall | tte --no-color --frame-rate 120 #unstable
            #'';
			
			# typos be gone!
			claer = "clear";
		};
		extraConfig = ''
			$env.config = {
				show_banner: false,
			}
		'';
	};

	services.flatpak.enable = true;

	services.xremap = {
		enable = true;
		withHypr = true;
		config = {
			modmap = [
				{
					name = "System Keybinds";
					remap = {
						CapsLock = 
						{
                            free_hold = true;
							held = "leftctrl";
							alone = "esc";
							alone_timeout_millis = 200;
						};
					};
				}
			];
		};
	};

	programs.starship = {
		enable = true;
		settings = {
    		python.disabled = true;
  		};
	};

	home.file.".config/fastfetch" = {
		source = "${./fastfetch}";
		recursive = true;
	};

	home.file = {
    	".config/nvim"= {
			source = config.lib.file.mkOutOfStoreSymlink "${dots}/users/shared/neovim";
		};
  	};	

	programs.anyrun = {
		enable = true;
		config = {
			x = { fraction = 0.5; };
      		y = { absolute = 50; };
      		width = {  absolute = 800; };
			hideIcons = false;
			ignoreExclusiveZones = false;
			layer = "overlay";
			hidePluginInfo = false;
			closeOnClick = false;
			showResultsImmediately = false;
			maxEntries = null;

			plugins = [
                "${pkgs.anyrun}/lib/libapplications.so"
                "${pkgs.anyrun}/lib/libsymbols.so"
			];

		};
		extraCss = ''
			window {
				background-color: rgba(0, 0, 0, 0);
			}
		'';
	};

    programs.swaylock = {
        enable = true;
    };

    services.swaync.enable = true;


  	wayland.windowManager.hyprland = {
  		enable = true;
		xwayland.enable = true;
		settings = hypr-conf;
  	};

	home = {
		inherit stateVersion;
		username = user;
		homeDirectory = "/home/${user}";


		# Cursor Theme
		#pointerCursor = { 
			#gtk.enable = true;
			#x11.enable = true;
			#name = "Posy_Cursor"; # Shout out to @Posy on youtube. Absolute artist.
			#package = pkgs.posy-cursors;
		#};
		sessionVariables = {
			#HYPRCURSOR_THEME = "Posy_Cursor";
		};

	};

	gtk = {
		enable = true;
		iconTheme = {
			package = pkgs.adwaita-icon-theme;
			name = "Adwaita";
		};
	};


	stylix = {
		enable = true;
		base16Scheme = ./style/colors.yaml;
		image = ./assets/Dragonfly.png;
		cursor = {
			package = pkgs.posy-cursors;
			name = "Posy_Cursor";
			size = 32;
		};
		autoEnable = true;
		fonts = {
			sansSerif = {
				package = pkgs.google-fonts;
				name = "Syne";
			};
			monospace = {
				package = pkgs.nerd-fonts.jetbrains-mono;
				name = "JetBrainsMono Nerd Font";
			};
		};
		targets = {
			hyprland.enable = false;
			hyprpaper.enable = false;
			neovim.enable = true;
		};
	};
}<|MERGE_RESOLUTION|>--- conflicted
+++ resolved
@@ -25,12 +25,6 @@
 
 	home.packages = with pkgs; [
 		terminaltexteffects.packages.${system}.default
-		fastfetch
-
-        helvum
-        easyeffects
-
-		acpi
 
         # Hyprland
 		hyprland
@@ -50,18 +44,9 @@
         gsettings-desktop-schemas
 
 		font-manager
-
-        # Academic
-        typst
-        tinymist
-
 		# Web
 		firefox
 		inputs.zen-browser.packages."${system}".default
-
-        # Academic
-        typst
-        tinymist
 
 		# CLI Tools
 		yazi
@@ -69,6 +54,8 @@
 		yt-dlp
 		tree
 		openssl
+		fastfetch
+		acpi
 
         # Screenshots
 		slurp
@@ -86,7 +73,7 @@
 		pamixer
 		swayosd
 
-		# Neovim
+		# Neovim (Language Servers)
         neovim
 		typescript-language-server
 		typescript
@@ -98,13 +85,10 @@
         yaml-language-server
         pkgs.pyright
         xxd
+        tinymist
 
         ripgrep # telescope
-
         nodePackages.prettier
-
-        # Trying this
-        nss
 
 	];
 
@@ -174,15 +158,12 @@
 
 			hello = "print \"Hello, Universe!\"";
 
-<<<<<<< HEAD
-=======
             pull = "git pull";
             push = "git push";
             commit = "git commit";
             status = "git status";
             checkout = "git checkout";
 
->>>>>>> 39ddd100
 			download = "yt-dlp";
 			battery = "acpi -i";
 			charge = "acpi -i";
