--- conflicted
+++ resolved
@@ -56,11 +56,8 @@
         vim.lsp.enable('html')
         vim.lsp.enable('jsonls')
 
-<<<<<<< HEAD
         vim.lsp.enable('pyright')
 
-=======
->>>>>>> 39ddd100
         vim.lsp.enable('tinymist')
 
         vim.keymap.set('n', 'K', vim.lsp.buf.hover)
